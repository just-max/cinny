--- conflicted
+++ resolved
@@ -1,11 +1,7 @@
 {
-<<<<<<< HEAD
   "appVersion": "3.2.0",
   "basename": "/",
   "defaultHomeserver": 3,
-=======
-  "defaultHomeserver": 2,
->>>>>>> 2a1bf4a4
   "homeserverList": [
     "converser.eu",
     "envs.net",
