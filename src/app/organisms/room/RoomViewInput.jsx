/* eslint-disable react/prop-types */
import React, { useState, useEffect, useRef } from 'react';
import PropTypes from 'prop-types';
import './RoomViewInput.scss';

import TextareaAutosize from 'react-autosize-textarea';

import initMatrix from '../../../client/initMatrix';
import cons from '../../../client/state/cons';
import settings from '../../../client/state/settings';
import { openEmojiBoard, openReusableContextMenu } from '../../../client/action/navigation';
import navigation from '../../../client/state/navigation';
import { bytesToSize, getEventCords } from '../../../util/common';
import { getUsername } from '../../../util/matrixUtil';
import colorMXID from '../../../util/colorMXID';

import Text from '../../atoms/text/Text';
import RawIcon from '../../atoms/system-icons/RawIcon';
import IconButton from '../../atoms/button/IconButton';
import ScrollView from '../../atoms/scroll/ScrollView';
import { MessageReply } from '../../molecules/message/Message';

import StickerBoard from '../sticker-board/StickerBoard';

import CirclePlusIC from '../../../../public/res/ic/outlined/circle-plus.svg';
import EmojiIC from '../../../../public/res/ic/outlined/emoji.svg';
import SendIC from '../../../../public/res/ic/outlined/send.svg';
import StickerIC from '../../../../public/res/ic/outlined/sticker.svg';
import ShieldIC from '../../../../public/res/ic/outlined/shield.svg';
import VLCIC from '../../../../public/res/ic/outlined/vlc.svg';
import VolumeFullIC from '../../../../public/res/ic/outlined/volume-full.svg';
import MarkdownIC from '../../../../public/res/ic/outlined/markdown.svg';
import FileIC from '../../../../public/res/ic/outlined/file.svg';
import CrossIC from '../../../../public/res/ic/outlined/cross.svg';

const CMD_REGEX = /(^\/|:|@)(\S*)$/;
let isTyping = false;
let isCmdActivated = false;
let cmdCursorPos = null;
function RoomViewInput({
  roomId, roomTimeline, viewEvent,
}) {
  const [attachment, setAttachment] = useState(null);
  const [isMarkdown, setIsMarkdown] = useState(settings.isMarkdown);
  const [replyTo, setReplyTo] = useState(null);

  const textAreaRef = useRef(null);
  const inputBaseRef = useRef(null);
  const uploadInputRef = useRef(null);
  const uploadProgressRef = useRef(null);
  const rightOptionsRef = useRef(null);

  const TYPING_TIMEOUT = 5000;
  const mx = initMatrix.matrixClient;
  const { roomsInput } = initMatrix;

  function requestFocusInput() {
    if (textAreaRef === null) return;
    textAreaRef.current.focus();
  }

  useEffect(() => {
    settings.on(cons.events.settings.MARKDOWN_TOGGLED, setIsMarkdown);
    roomsInput.on(cons.events.roomsInput.ATTACHMENT_SET, setAttachment);
    viewEvent.on('focus_msg_input', requestFocusInput);
    return () => {
      settings.removeListener(cons.events.settings.MARKDOWN_TOGGLED, setIsMarkdown);
      roomsInput.removeListener(cons.events.roomsInput.ATTACHMENT_SET, setAttachment);
      viewEvent.removeListener('focus_msg_input', requestFocusInput);
    };
  }, []);

  const sendIsTyping = (isT) => {
    mx.sendTyping(roomId, isT, isT ? TYPING_TIMEOUT : undefined);
    isTyping = isT;

    if (isT === true) {
      setTimeout(() => {
        if (isTyping) sendIsTyping(false);
      }, TYPING_TIMEOUT);
    }
  };

  function uploadingProgress(myRoomId, { loaded, total }) {
    if (myRoomId !== roomId) return;
    const progressPer = Math.round((loaded * 100) / total);
    uploadProgressRef.current.textContent = `Uploading: ${bytesToSize(loaded)}/${bytesToSize(total)} (${progressPer}%)`;
    inputBaseRef.current.style.backgroundImage = `linear-gradient(90deg, var(--bg-surface-hover) ${progressPer}%, var(--bg-surface-low) ${progressPer}%)`;
  }
  function clearAttachment(myRoomId) {
    if (roomId !== myRoomId) return;
    setAttachment(null);
    inputBaseRef.current.style.backgroundImage = 'unset';
    uploadInputRef.current.value = null;
  }

  function rightOptionsA11Y(A11Y) {
    const rightOptions = rightOptionsRef.current.children;
    for (let index = 0; index < rightOptions.length; index += 1) {
      rightOptions[index].tabIndex = A11Y ? 0 : -1;
    }
  }

  function activateCmd(prefix) {
    isCmdActivated = true;
    rightOptionsA11Y(false);
    viewEvent.emit('cmd_activate', prefix);
  }
  function deactivateCmd() {
    isCmdActivated = false;
    cmdCursorPos = null;
    rightOptionsA11Y(true);
  }
  function deactivateCmdAndEmit() {
    deactivateCmd();
    viewEvent.emit('cmd_deactivate');
  }
  function setCursorPosition(pos) {
    setTimeout(() => {
      textAreaRef.current.focus();
      textAreaRef.current.setSelectionRange(pos, pos);
    }, 0);
  }
  function replaceCmdWith(msg, cursor, replacement) {
    if (msg === null) return null;
    const targetInput = msg.slice(0, cursor);
    const cmdParts = targetInput.match(CMD_REGEX);
    const leadingInput = msg.slice(0, cmdParts.index);
    if (replacement.length > 0) setCursorPosition(leadingInput.length + replacement.length);
    return leadingInput + replacement + msg.slice(cursor);
  }
  function firedCmd(cmdData) {
    const msg = textAreaRef.current.value;
<<<<<<< HEAD
    textAreaRef.current.value = replaceCmdWith(
      msg,
      cmdCursorPos,
      typeof cmdData?.replace !== 'undefined' ? cmdData.replace : '',
    );
=======
    textAreaRef.current.value = replaceCmdWith(msg, cmdCursorPos, typeof cmdData?.replace !== 'undefined' ? cmdData.replace : '');
>>>>>>> 5e527e43
    deactivateCmd();
  }

  function focusInput() {
    if (settings.isTouchScreenDevice) return;
    textAreaRef.current.focus();
  }

  function setUpReply(userId, eventId, body) {
    setReplyTo({ userId, eventId, body });
    roomsInput.setReplyTo(roomId, { userId, eventId, body });
    focusInput();
  }

  useEffect(() => {
    roomsInput.on(cons.events.roomsInput.UPLOAD_PROGRESS_CHANGES, uploadingProgress);
    roomsInput.on(cons.events.roomsInput.ATTACHMENT_CANCELED, clearAttachment);
    roomsInput.on(cons.events.roomsInput.FILE_UPLOADED, clearAttachment);
    viewEvent.on('cmd_fired', firedCmd);
    navigation.on(cons.events.navigation.REPLY_TO_CLICKED, setUpReply);
    if (textAreaRef?.current !== null) {
      isTyping = false;
      textAreaRef.current.value = roomsInput.getMessage(roomId);
      setAttachment(roomsInput.getAttachment(roomId));
      setReplyTo(roomsInput.getReplyTo(roomId));
    }
    return () => {
      roomsInput.removeListener(cons.events.roomsInput.UPLOAD_PROGRESS_CHANGES, uploadingProgress);
      roomsInput.removeListener(cons.events.roomsInput.ATTACHMENT_CANCELED, clearAttachment);
      roomsInput.removeListener(cons.events.roomsInput.FILE_UPLOADED, clearAttachment);
      viewEvent.removeListener('cmd_fired', firedCmd);
      navigation.removeListener(cons.events.navigation.REPLY_TO_CLICKED, setUpReply);
      if (isCmdActivated) deactivateCmd();
      if (textAreaRef?.current === null) return;

      const msg = textAreaRef.current.value;
      textAreaRef.current.style.height = 'unset';
      inputBaseRef.current.style.backgroundImage = 'unset';
      if (msg.trim() === '') {
        roomsInput.setMessage(roomId, '');
        return;
      }
      roomsInput.setMessage(roomId, msg);
    };
  }, [roomId]);

  const sendMessage = async () => {
    requestAnimationFrame(() => deactivateCmdAndEmit());
    const msgBody = textAreaRef.current.value;
    if (roomsInput.isSending(roomId)) return;
    if (msgBody.trim() === '' && attachment === null) return;
    sendIsTyping(false);

    roomsInput.setMessage(roomId, msgBody);
    if (attachment !== null) {
      roomsInput.setAttachment(roomId, attachment);
    }
    textAreaRef.current.disabled = true;
    textAreaRef.current.style.cursor = 'not-allowed';
    await roomsInput.sendInput(roomId);
    textAreaRef.current.disabled = false;
    textAreaRef.current.style.cursor = 'unset';
    focusInput();

    textAreaRef.current.value = roomsInput.getMessage(roomId);
    viewEvent.emit('message_sent');
    textAreaRef.current.style.height = 'unset';
    if (replyTo !== null) setReplyTo(null);
  };

  const handleSendSticker = async (data) => {
    const { mxc: url, body, httpUrl } = data;
    const info = {};

    const img = new Image();
    img.src = httpUrl;

    try {
      const res = await fetch(httpUrl);
      const blob = await res.blob();
      info.w = img.width;
      info.h = img.height;
      info.mimetype = blob.type;
      info.size = blob.size;
      info.thumbnail_info = { ...info };
      info.thumbnail_url = url;
    } catch {
      // send sticker without info
    }

    mx.sendEvent(roomId, 'm.sticker', {
      body,
      url,
      info,
    });
  };

  function processTyping(msg) {
    const isEmptyMsg = msg === '';

    if (isEmptyMsg && isTyping) {
      sendIsTyping(false);
      return;
    }
    if (!isEmptyMsg && !isTyping) {
      sendIsTyping(true);
    }
  }

  function getCursorPosition() {
    return textAreaRef.current.selectionStart;
  }

  function recognizeCmd(rawInput) {
    const cursor = getCursorPosition();
    const targetInput = rawInput.slice(0, cursor);

    const cmdParts = targetInput.match(CMD_REGEX);
    if (cmdParts === null) {
      if (isCmdActivated) deactivateCmdAndEmit();
      return;
    }
    const cmdPrefix = cmdParts[1];
    const cmdSlug = cmdParts[2];

    if (cmdPrefix === ':') {
      // skip emoji autofill command if link is suspected.
      const checkForLink = targetInput.slice(0, cmdParts.index);
      if (checkForLink.match(/(http|https|mailto|matrix|ircs|irc)$/)) {
        deactivateCmdAndEmit();
        return;
      }
    }

    cmdCursorPos = cursor;
    if (cmdSlug === '') {
      activateCmd(cmdPrefix);
      return;
    }
    if (!isCmdActivated) activateCmd(cmdPrefix);
    viewEvent.emit('cmd_process', cmdPrefix, cmdSlug);
  }

  const handleMsgTyping = (e) => {
    const msg = e.target.value;
    recognizeCmd(e.target.value);
    if (!isCmdActivated) processTyping(msg);
  };

  const handleKeyDown = (e) => {
    if (e.key === 'Enter' && e.shiftKey === false) {
      e.preventDefault();
      sendMessage();
    }
  };

  const handlePaste = (e) => {
    if (e.clipboardData === false) {
      return;
    }

    if (e.clipboardData.items === undefined) {
      return;
    }

    for (let i = 0; i < e.clipboardData.items.length; i += 1) {
      const item = e.clipboardData.items[i];
      if (item.type.indexOf('image') !== -1) {
        const image = item.getAsFile();
        if (attachment === null) {
          setAttachment(image);
          if (image !== null) {
            roomsInput.setAttachment(roomId, image);
            return;
          }
        } else {
          return;
        }
      }
    }
  };

  function addEmoji(emoji) {
    textAreaRef.current.value += emoji.unicode;
    textAreaRef.current.focus();
  }

  const handleUploadClick = () => {
    if (attachment === null) uploadInputRef.current.click();
    else {
      roomsInput.cancelAttachment(roomId);
    }
  };
  function uploadFileChange(e) {
    const file = e.target.files.item(0);
    setAttachment(file);
    if (file !== null) roomsInput.setAttachment(roomId, file);
  }

  function renderInputs() {
    const canISend = roomTimeline.room.currentState.maySendMessage(mx.getUserId());
    const tombstoneEvent = roomTimeline.room.currentState.getStateEvents('m.room.tombstone')[0];
    if (!canISend || tombstoneEvent) {
      return (
        <Text className="room-input__alert">
          {
            tombstoneEvent
              ? tombstoneEvent.getContent()?.body ?? 'This room has been replaced and is no longer active.'
              : 'You do not have permission to post to this room'
          }
        </Text>
      );
    }
    return (
      <>
        <div className={`room-input__option-container${attachment === null ? '' : ' room-attachment__option'}`}>
          <input onChange={uploadFileChange} style={{ display: 'none' }} ref={uploadInputRef} type="file" />
          <IconButton onClick={handleUploadClick} tooltip={attachment === null ? 'Upload' : 'Cancel'} src={CirclePlusIC} />
        </div>
        <div ref={inputBaseRef} className="room-input__input-container">
          {roomTimeline.isEncrypted() && <RawIcon size="extra-small" src={ShieldIC} />}
          <ScrollView autoHide>
            <Text className="room-input__textarea-wrapper">
              <TextareaAutosize
                id="message-textarea"
                ref={textAreaRef}
                onChange={handleMsgTyping}
                onPaste={handlePaste}
                onKeyDown={handleKeyDown}
                placeholder="Send a message..."
              />
            </Text>
          </ScrollView>
          {isMarkdown && <RawIcon size="extra-small" src={MarkdownIC} />}
        </div>
        <div ref={rightOptionsRef} className="room-input__option-container">
          <IconButton
            onClick={(e) => {
              openReusableContextMenu(
                'top',
                (() => {
                  const cords = getEventCords(e);
                  cords.y -= 20;
                  return cords;
                })(),
                (closeMenu) => (
                  <StickerBoard
                    roomId={roomId}
                    onSelect={(data) => {
                      handleSendSticker(data);
                      closeMenu();
                    }}
                  />
                ),
              );
            }}
            tooltip="Sticker"
            src={StickerIC}
          />
          <IconButton
            onClick={(e) => {
              const cords = getEventCords(e);
              cords.x += (document.dir === 'rtl' ? -80 : 80);
              cords.y -= 250;
              openEmojiBoard(cords, addEmoji);
            }}
            tooltip="Emoji"
            src={EmojiIC}
          />
          <IconButton onClick={sendMessage} tooltip="Send" src={SendIC} />
        </div>
      </>
    );
  }

  function attachFile() {
    const fileType = attachment.type.slice(0, attachment.type.indexOf('/'));
    return (
      <div className="room-attachment">
        <div className={`room-attachment__preview${fileType !== 'image' ? ' room-attachment__icon' : ''}`}>
          {fileType === 'image' && <img alt={attachment.name} src={URL.createObjectURL(attachment)} />}
          {fileType === 'video' && <RawIcon src={VLCIC} />}
          {fileType === 'audio' && <RawIcon src={VolumeFullIC} />}
          {fileType !== 'image' && fileType !== 'video' && fileType !== 'audio' && <RawIcon src={FileIC} />}
        </div>
        <div className="room-attachment__info">
          <Text variant="b1">{attachment.name}</Text>
          <Text variant="b3"><span ref={uploadProgressRef}>{`size: ${bytesToSize(attachment.size)}`}</span></Text>
        </div>
      </div>
    );
  }

  function attachReply() {
    return (
      <div className="room-reply">
        <IconButton
          onClick={() => {
            roomsInput.cancelReplyTo(roomId);
            setReplyTo(null);
          }}
          src={CrossIC}
          tooltip="Cancel reply"
          size="extra-small"
        />
        <MessageReply
          userId={replyTo.userId}
          name={getUsername(replyTo.userId)}
          color={colorMXID(replyTo.userId)}
          body={replyTo.body}
        />
      </div>
    );
  }

  return (
    <>
      { replyTo !== null && attachReply()}
      { attachment !== null && attachFile() }
      <form className="room-input" onSubmit={(e) => { e.preventDefault(); }}>
        {
          renderInputs()
        }
      </form>
    </>
  );
}
RoomViewInput.propTypes = {
  roomId: PropTypes.string.isRequired,
  roomTimeline: PropTypes.shape({}).isRequired,
  viewEvent: PropTypes.shape({}).isRequired,
};

export default RoomViewInput;<|MERGE_RESOLUTION|>--- conflicted
+++ resolved
@@ -131,15 +131,11 @@
   }
   function firedCmd(cmdData) {
     const msg = textAreaRef.current.value;
-<<<<<<< HEAD
     textAreaRef.current.value = replaceCmdWith(
       msg,
       cmdCursorPos,
       typeof cmdData?.replace !== 'undefined' ? cmdData.replace : '',
     );
-=======
-    textAreaRef.current.value = replaceCmdWith(msg, cmdCursorPos, typeof cmdData?.replace !== 'undefined' ? cmdData.replace : '');
->>>>>>> 5e527e43
     deactivateCmd();
   }
 
